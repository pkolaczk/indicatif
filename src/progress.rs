--- conflicted
+++ resolved
@@ -1,13 +1,9 @@
 use std::fmt;
 use std::io;
 use std::sync::atomic::{AtomicBool, Ordering};
-use std::sync::mpsc::{channel, Receiver, Sender};
+use std::sync::mpsc::{channel, Receiver, Sender, TryRecvError};
 use std::sync::{Arc, Weak};
-<<<<<<< HEAD
 use std::sync::{Mutex, RwLock, TryLockError};
-=======
-use std::sync::{Mutex, RwLock};
->>>>>>> 45f1a8ae
 use std::thread;
 use std::time::{Duration, Instant};
 
@@ -609,11 +605,7 @@
     /// Creates a new Weak pointer to this ProgressBar.
     pub fn downgrade(&self) -> WeakProgressBar {
         WeakProgressBar {
-<<<<<<< HEAD
-            state: Arc::downgrade(&this.state),
-=======
             state: Arc::downgrade(&self.state),
->>>>>>> 45f1a8ae
         }
     }
 
