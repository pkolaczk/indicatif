--- conflicted
+++ resolved
@@ -14,14 +14,9 @@
 parking_lot = "0"
 regex = "1"
 lazy_static = "1"
-<<<<<<< HEAD
-number_prefix = "0.2"
-console = ">=0.7.1, <1.0.0"
-rayon = {version = "1.0", optional = true}
-=======
 number_prefix = "0.3"
 console = ">=0.7.5, <1.0.0"
->>>>>>> 8811b7b4
+rayon = {version = "1.0", optional = true}
 
 [dev-dependencies]
 rand = "0"
